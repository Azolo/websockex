--- conflicted
+++ resolved
@@ -3,10 +3,7 @@
   doctest WebSockex
 
   alias WebSockex.TestClient
-<<<<<<< HEAD
-=======
   alias WebSockex.TestServer
->>>>>>> 4a94f687
 
   test "Set URI default ports for ws and wss" do
     assert URI.default_port("ws") == 80
@@ -231,15 +228,9 @@
   end
 
   test "handles a ssl message send right after connecting" do
-<<<<<<< HEAD
-    {:ok, {server_ref, url}} = WebSockex.TestServer.start_https(self())
-
-    on_exit(fn -> WebSockex.TestServer.shutdown(server_ref) end)
-=======
     {:ok, {server_ref, url}} = TestServer.start_https(self())
 
     on_exit(fn -> TestServer.shutdown(server_ref) end)
->>>>>>> 4a94f687
 
     {:ok, _pid} =
       TestClient.start_link(url, %{},
@@ -254,14 +245,8 @@
         ]
       )
 
-<<<<<<< HEAD
-    server_pid = WebSockex.TestServer.receive_socket_pid()
-
-    send(server_pid, :immediate_reply)
-=======
     TestServer.receive_socket_pid()
     |> TestServer.new_conn_mode(:immediate_reply)
->>>>>>> 4a94f687
 
     assert {:ok, _pid} = TestClient.start_link(url, %{catch_text: self()})
 
