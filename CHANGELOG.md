<<<<<<< HEAD
=======
## In-Tree
### Breaking Changes
- Requires Elixir version 1.7+ due to changes in Stacktrace

>>>>>>> 4a94f687
## 0.4.3
### Enhancements
- Added `ssl_options` documentation
  - Also support for dialyzer analysis

### Bug Fixes
- Properly hand-off when establishing a connection using `:ssl`
  - Before we could miss messages that were sent before hand-off
- Handle large but incomplete `:continuation` frames.

## 0.4.2
### Enhancements
- Added `ssl_options` to `WebSockex.Conn` struct.
  - Documentation Pending...

### Bug Fixes
- Fix `pong` frame not being a correct return type in spec
- Fix bare `ping` and `pong` frames in spec
  - When there is no associated payload for their frame types
- Fix handling SSL socket closings during the `close_loop`
- Add types and documentation for processes named with `:via` and `:global`
- Fixed a crash when replying to a closed socket

## 0.4.1
### Enhancements
- Allow `:via` and `:global` tuples for named registration. This includes
  handling for `cast/2` and `send_frame/2`.
- Add access to response headers during `handle_connect/2` via `Conn.resp_headers`.
- Add `Conn.parse_url/1` to handle url to URI conversion.
- Allow `Conn.new/2` to use a url string instead of a `URI` struct.
- Automatically add a "/" path to a pathless url.
  - The HTTP request will break without a valid path!
- Add `child_spec` definitions for Elixir 1.5+
  - Or any version that exports `Supervisor.child_spec/2`
- Some documentation tweaks

### Bug Fixes
- No longer invoke `handle_disconnect` if there is reason to exit from invoking
  a callback. (e.g. an exception was raised)
- Properly handle unexpected SSL socket termination.
  - This _seems_ pretty important, but I don't know...
- Return a descriptive error when trying to use `send_frame/2` in a callback.

## 0.4.0
### Breaking Changes
- `send_frame/2` is now synchronous and returns an error when connection is
  opening or closing.

### Enhancements
- Added debug printing for the `:sys` module.
- Rework `Conn.new` to accept other protocols.
- Added an `InvalidFrameError` for frames unrecognized by `Frame.encode_frame`.
- Go through the disconnect cycle when there's an error while with the
  `{:reply, frame, state}` callback response.
- Send a close frame with the close code `1011` when there is an unexpected
  error. (Like an `Exception` in the middle of a callback)
- Add a more specific error when the `:websockex` application hasn't been
  started yet.
- Added a `:name` options for local registration.

### Bug Fixes
- Fix a couple of places where the call stack wasn't being properly tail-call
  optimized.

## 0.3.1
### Enhancements
- Handle system messages and parent exits while closing the connection.
- The output from `:sys.get_status` didn't look pretty in `:observer` now it
  does!
- `format_status/2` now an optional callback.

### Bug Fixes
- SSL frames sent right after connecting will now be handled instead of being
  left in a dead Task mailbox.
- Fixed some places where `dialyzer` told me I had my specs screwed up.

## 0.3.0
### Breaking Changes
- The parameters for the `handle_connect/2` callback have been reversed. The
  order is now `(conn, state)`.

### Enhancements
- Added initial connection timeouts.
  (`:socket_connect_timeout` and `:socket_recv_timeout`)
  - Can be used as `start` or `start_link` option or as a `Conn.new` option.
  - `:socket_connect_timeout` - The timeout for opening a TCP connection.
  - `:socket_recv_timeout` - The timeout for receiving a HTTP response header.
- `start` and `start_link` can now take a `Conn` struct in place of a url.
- Added the ability to handle system messages while opening a connection.
- Added the ability to handle parent exit messages while opening a connection.
- Improve `:sys.get_status`, `:sys.get_state`, `:sys.replace_state` functions.
  - These are undocumented, but are meant primarly for debugging.

### Bug Fixes
- Ensure `terminate/2` callback is called consistently.
- Ensure when termination when a parent exit signal is received.
- Add the `system_code_change` function so that the `code_change` callback is
  actually used.

## 0.2.0
### Major Changes
- Moved all the `WebSockex.Client` module functionality into the base
  `WebSockex` module.
- Roll `handle_connect_failure` functionality into `handle_disconnect`.
- Roll `init` functionality into `handle_connect`

### Detailed Changes
- Roll `init` functionality into `handle_connect`
  - `handle_connect` will be invoked upon establishing any connection, i.e.,
    the intial connection and when reconnecting.
  - The `init` callback is removed entirely.
- Moved all the `WebSockex.Client` module functionality into the base
  `WebSockex` module.
  - Changed the `Application` module to `WebSockex.Application`.
- Add `WebSockex.start` for non-linked processes.
- Add `async` option to `start` and `start_link`.
- Roll `handle_connect_failure` functionality into `handle_disconnect`.
  - The first parameter of `handle_disconnect` is now a map with the keys:
    `:reason`, `:conn`, and `:attempt_number`.
  - `handle_disconnect` now has another return option for when wanted to
    reconnect with different URI options or headers:
    `{:reconnect, new_conn, new_state}`
  - Added the `:handle_initial_conn_failure` option to the options for `start`
    and `start_link` that will allow `handle_disconnect` to be called if we can
    establish a connection during those functions.
  - Removed `handle_connect_failure` entirely.

## 0.1.3
- `Client.start_link` will no longer cause the calling process to exit on
  connection failure and will return a proper error tuple instead.
- Change `WebSockex.Conn.RequestError` to `WebSockex.RequestError`.
- Add `handle_connect_failure` to be invoked after initiating a connection
  fails. Fixes #5

## 0.1.2
- Rework how disconnects are handled which should improve the
  `handle_disconnect` callback reliability.<|MERGE_RESOLUTION|>--- conflicted
+++ resolved
@@ -1,10 +1,7 @@
-<<<<<<< HEAD
-=======
 ## In-Tree
 ### Breaking Changes
 - Requires Elixir version 1.7+ due to changes in Stacktrace
 
->>>>>>> 4a94f687
 ## 0.4.3
 ### Enhancements
 - Added `ssl_options` documentation
