--- conflicted
+++ resolved
@@ -1,17 +1,12 @@
 defmodule WebSockex.Mixfile do
   use Mix.Project
-  @env Mix.env()
 
   def project do
     [
       app: :websockex,
       name: "WebSockex",
       version: "0.4.3",
-<<<<<<< HEAD
-      elixir: "~> 1.3",
-=======
       elixir: "~> 1.7",
->>>>>>> 4a94f687
       description: "An Elixir WebSocket client",
       source_url: "https://github.com/Azolo/websockex",
       build_embedded: Mix.env() == :prod,
@@ -28,22 +23,6 @@
 
   def application do
     applications = [:logger, :ssl, :crypto] ++ applications(otp_release())
-<<<<<<< HEAD
-    [
-      applications: applications,
-      mod: {WebSockex.Application, []},
-      extra_applications: extra_application(@env)
-    ]
-  end
-
-  defp extra_application(env) when env in [:dev, :test], do: [:plug, :cowboy]
-  defp extra_application(_env), do: []
-
-  defp applications(otp_release) when otp_release >= 21 do
-    [:telemetry]
-  end
-
-=======
     [extra_applications: applications, mod: {WebSockex.Application, []}]
   end
 
@@ -51,23 +30,10 @@
     [:telemetry]
   end
 
->>>>>>> 4a94f687
   defp applications(_), do: []
 
   defp deps do
     [
-<<<<<<< HEAD
-      {:ex_doc, "~> 0.14", only: :dev, runtime: false},
-      {:plug_cowboy, "~> 1.0.0", only: [:dev, :test]},
-      {:ranch, "~> 1.8", only: [:dev, :test]},
-    ] ++ optional_deps(otp_release())
-  end
-
-  defp optional_deps(otp_release) when otp_release >= 21 do
-    [{:telemetry, "~> 1.0"}]
-  end
-
-=======
       {:ex_doc, "~> 0.27", only: :dev, runtime: false},
       {:cowboy, "~> 2.9", only: :test},
       {:plug_cowboy, "~> 2.5", only: :test},
@@ -79,7 +45,6 @@
     [{:telemetry, "~> 1.0"}]
   end
 
->>>>>>> 4a94f687
   defp optional_deps(_), do: []
 
   defp package do
